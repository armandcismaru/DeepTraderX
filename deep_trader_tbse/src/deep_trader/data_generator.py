# pylint: disable=invalid-name
"""Generates data for feeding into the neural network."""

import pickle
import numpy as np
from keras.utils import Sequence


# pylint: disable=invalid-name,R1710
class DataGenerator(Sequence):
    """Generates data for the neural network."""

    def __init__(self, dataset_path, batch_size, n_features):
        """Initialization."""

        self.no_items = 0
        self.dataset_path = dataset_path
        with open(self.dataset_path, "rb") as f:
            while 1:
                try:
                    self.no_items += len(pickle.load(f))
                except EOFError:
                    break  # no more data in the file
        print(self.no_items)

        self.batch_size = batch_size
        self.n_features = n_features

        self.train_max = np.empty((self.n_features + 1))
        self.train_min = np.empty((self.n_features + 1))

    def __getitem__(self, index):
        """Generate one batch of data."""

        # Generate indexes of the batch
        indexes = list(range(index * self.batch_size, (index + 1) * self.batch_size))

        x = np.empty((self.batch_size, 1, self.n_features))
        y = np.empty((self.batch_size, 1))

        with open(self.dataset_path, "rb") as f:
            count, number, i = 0, 0, 0
            while 1:
                try:
                    number = len(pickle.load(f)) + count
                    if number < indexes[0]:
                        count = number
                        break
                    if len(pickle.load(f)) == 0:
                        break

                    file = np.array(pickle.load(f))
                    for item in file:
                        item = item.astype(np.float)
                        if count in indexes:
                            x[i,] = np.reshape(item[: self.n_features], (1, -1))
                            y[i,] = np.reshape(item[self.n_features], (1, 1))
                        count += 1
                        i += 1
                        if i > self.batch_size - 1:
                            i = 0
                            return (x, y)

                except EOFError as e:
                    print(e)
                    break  # no more data in the file
<<<<<<< HEAD
            # return None
=======
>>>>>>> bd071a15

    def __len__(self):
        return self.no_items // self.batch_size<|MERGE_RESOLUTION|>--- conflicted
+++ resolved
@@ -64,10 +64,6 @@
                 except EOFError as e:
                     print(e)
                     break  # no more data in the file
-<<<<<<< HEAD
-            # return None
-=======
->>>>>>> bd071a15
 
     def __len__(self):
         return self.no_items // self.batch_size