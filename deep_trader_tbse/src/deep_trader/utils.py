--- conflicted
+++ resolved
@@ -140,14 +140,8 @@
                         file_list.append(row)
                     count += 1
                     progressBar(count, no_objects)
-<<<<<<< HEAD
-
-                with open(pkl_path, "ab") as fileobj:
-                    pickle.dump(file_list, fileobj)  
-=======
                 with open(pkl_path, "ab") as fileobj:
                     pickle.dump(file_list, fileobj)
->>>>>>> bd071a15
     except Exception as e:
         print(e)
 
